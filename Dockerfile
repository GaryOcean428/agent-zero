--- conflicted
+++ resolved
@@ -119,21 +119,8 @@
     echo '[]' > /app/tmp/scheduler/tasks.json && \
     if [ -f /app/docker-entrypoint.sh ]; then chmod +x /app/docker-entrypoint.sh; fi
 
-<<<<<<< HEAD
 # Expose the configured port (Railway compatible)
 EXPOSE $PORT
-=======
-# Create non-root user for security
-RUN addgroup -g 1001 appgroup && \
-    adduser -D -u 1001 -G appgroup appuser && \
-    chown -R appuser:appgroup /app
-
-# Switch to non-root user
-USER appuser
-
-# Expose the web UI port
-EXPOSE 50001
->>>>>>> c88bd0b6
 
 # Set the entrypoint and command
 # If docker-entrypoint.sh exists, use it; otherwise run directly
