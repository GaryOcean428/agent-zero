--- conflicted
+++ resolved
@@ -30,11 +30,7 @@
   "gunicorn>=23.0.0",
   "fastmcp>=2.3.0",
   "mcp>=1.12.0",
-<<<<<<< HEAD
   "shared-mcp @ file:///./shared_mcp"
-=======
-  "shared-mcp @ file:///${PWD}/shared_mcp"
->>>>>>> 9e79503f
 ]
 
 [project.optional-dependencies]
