--- conflicted
+++ resolved
@@ -1,12 +1,8 @@
 [build]
 builder = "NIXPACKS"
-<<<<<<< HEAD
 timeout = 1800  # 30 minutes
 retries = 3
 buildCommand = "python -m pip install --upgrade pip uv && uv sync --locked"
-=======
-buildCommand = "python env_validator.py && pip install -r requirements.txt"
->>>>>>> 3b9f3ada
 
 [deploy]
 startCommand = "python run_ui.py --port $PORT --host 0.0.0.0 --dockerized"
